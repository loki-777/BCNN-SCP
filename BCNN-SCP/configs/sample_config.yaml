--- conflicted
+++ resolved
@@ -9,14 +9,9 @@
 # Data settings
 data:
   dataset: "MNIST"
-<<<<<<< HEAD
   num_classes: 10
   batch_size: 32 # Batch size for training
   val_batch_size: 64 # Batch size for validation/testing
-=======
-  num_classes: 2
-  batch_size: 8 # Batch size for training/validation
->>>>>>> d84e9f7c
   num_workers: 0 # Number of data loader workers
   input_size: [224, 224] # Image dimensions (height, width)
   normalize_mean: 0.5 # Mean for normalization
