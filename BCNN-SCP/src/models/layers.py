--- conflicted
+++ resolved
@@ -5,7 +5,7 @@
 from src.models.kernels import *
 from src.models.losses import *
 
-# Define distributions from which to sample
+# Define distributions
 def uniform(a, b, size):
     return a + (b - a) * torch.rand(size)
 
@@ -22,7 +22,7 @@
     nn.init.kaiming_normal_(samples)
     return samples
 
-# Helper to handle different initializations for a parameter
+# Helper to handle different distribution initializations
 def parameter_init(kernel_param_init, size):
     if kernel_param_init[0] == "uniform":
         return uniform(kernel_param_init[1], kernel_param_init[2], size)  # returns uniform(a, b, size)
@@ -31,7 +31,7 @@
     elif kernel_param_init[0] == "gamma_dist":
         return gamma_dist(kernel_param_init[1], kernel_param_init[2], size)  # returns gamma_dist(alpha, beta, size)
     else:
-        raise NotImplementedError("Unsupported distribution function.")
+        raise NotImplementedError
 
 # priors can be provided as input, if not provided, (1,1) RBF Kernel is used by default
 # kernel can be provided, RBF used by default
@@ -74,47 +74,27 @@
         
         # setting up variational posteriors
         if (kernel == "RBF"):
-<<<<<<< HEAD
-            self.a = nn.Parameter(parameter_init(kernel_params_init[0], size=self.filter_num))
-            self.l = nn.Parameter(parameter_init(kernel_params_init[1], size=self.filter_num))
-            self.posterior_kernel = RBFCovariance(self.a, self.l)
-        elif (kernel == "Matern"):
-            self.a = nn.Parameter(parameter_init(kernel_params_init[0], size=self.filter_num))
-            self.l = nn.Parameter(parameter_init(kernel_params_init[1], size=self.filter_num))
-            self.nu = priors["kernel_params"][2]
-            self.posterior_kernel = MaternCovariance(self.a, self.l, self.nu)
-        elif (kernel == "RQC"):
-            self.a = nn.Parameter(parameter_init(kernel_params_init[0], size=self.filter_num))
-            self.l = nn.Parameter(parameter_init(kernel_params_init[1], size=self.filter_num))
-            self.alpha = priors["kernel_params"][2]
-            self.posterior_kernel = RationalQuadraticCovariance(self.a, self.l, self.alpha)
-=======
-            self.a = nn.Parameter(uniform(0.1, 0.2, self.filter_num)) # learnable
-            self.l = nn.Parameter(uniform(0.1, 0.2, self.filter_num)) # learnable
+            self.a = nn.Parameter(parameter_init(kernel_params_init[0], size=self.filter_num)) # learnable
+            self.l = nn.Parameter(parameter_init(kernel_params_init[1], size=self.filter_num)) # learnable
             self.posterior_kernel = RBFKernel(self.a, self.l)
         elif (kernel == "Matern"):
-            self.a = nn.Parameter(uniform(0.1, 0.2, self.filter_num)) # learnable
-            self.l = nn.Parameter(uniform(0.1, 0.2, self.filter_num)) # learnable
-            self.nu = nn.Parameter(uniform(0.1, 4, self.filter_num)) # learnable
+            self.a = nn.Parameter(parameter_init(kernel_params_init[0], size=self.filter_num)) # learnable
+            self.l = nn.Parameter(parameter_init(kernel_params_init[1], size=self.filter_num)) # learnable
+            self.nu = priors["kernel_params"][2] # use prior
             self.posterior_kernel = MaternKernel(self.a, self.l, self.nu)
-        elif (kernel == "RQ"):
-            self.a = nn.Parameter(uniform(0.1, 0.2, self.filter_num)) # learnable
-            self.l = nn.Parameter(uniform(0.1, 0.2, self.filter_num)) # learnable
-            self.alpha = nn.Parameter(uniform(0.1, 4, self.filter_num)) # learnable
+        elif (kernel == "RQC"):
+            self.a = nn.Parameter(parameter_init(kernel_params_init[0], size=self.filter_num)) # learnable
+            self.l = nn.Parameter(parameter_init(kernel_params_init[1], size=self.filter_num)) # learnable
+            self.alpha = priors["kernel_params"][2] # use prior
             self.posterior_kernel = RationalQuadraticKernel(self.a, self.l, self.alpha)
         elif (kernel == "Independent"):
-            self.a = nn.Parameter(uniform(0.1, 0.2, (self.filter_size, self.filter_num))) # learnable
+            self.a = nn.Parameter(parameter_init(kernel_params_init[0], size=(self.filter_size, self.filter_num))) # learnable
             self.posterior_kernel = IndependentKernel(self.a)
->>>>>>> 28103f61
         else:
             raise NotImplementedError
 
         # variational mean
-<<<<<<< HEAD
-        self.W_mu = nn.Parameter(kaiming_normal((self.filter_num, self.filter_size))) # shape: (filter_num, filter_size)
-=======
-        self.W_mu = nn.Parameter(torch.randn(self.filter_num, self.filter_size)) # learnable, shape: (filter_num, filter_size)
->>>>>>> 28103f61
+        self.W_mu = nn.Parameter(kaiming_normal((self.filter_num, self.filter_size))) # learnable, shape: (filter_num, filter_size)
 
     # variational covariance
     @property
